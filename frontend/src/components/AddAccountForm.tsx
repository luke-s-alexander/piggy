import { useState, useEffect } from 'react'
import clsx from 'clsx'
import type { AccountType, AccountCreate } from '../types/account'

interface AddAccountFormProps {
  onCancel: () => void
  onSuccess: () => void
}

export default function AddAccountForm({ onCancel, onSuccess }: AddAccountFormProps) {
  const [accountTypes, setAccountTypes] = useState<AccountType[]>([])
  const [loading, setLoading] = useState(false)
  const [loadingTypes, setLoadingTypes] = useState(true)
  const [error, setError] = useState<string | null>(null)
  
  const [formData, setFormData] = useState<AccountCreate>({
    name: '',
    account_type_id: '',
    balance: '0.00',
    institution: '',
    account_number: '',
    currency: 'CAD',
    is_active: true
  })

  const [fieldErrors, setFieldErrors] = useState<Record<string, string>>({})
  const [touched, setTouched] = useState<Record<string, boolean>>({})

  useEffect(() => {
    fetchAccountTypes()
  }, [])

  const fetchAccountTypes = async () => {
    try {
      setLoadingTypes(true)
      const apiBaseUrl = import.meta.env.VITE_API_BASE_URL || 'http://localhost:8000'
      const response = await fetch(`${apiBaseUrl}/api/v1/account-types/`)
      if (!response.ok) {
        throw new Error(`HTTP error! status: ${response.status}`)
      }
      const data = await response.json()
      setAccountTypes(data)
    } catch (err) {
      setError(err instanceof Error ? err.message : 'Failed to load account types')
    } finally {
      setLoadingTypes(false)
    }
  }

  const validateField = (name: string, value: string | boolean) => {
    const errors: Record<string, string> = {}

    switch (name) {
      case 'name':
        if (typeof value === 'string') {
          if (!value.trim()) {
            errors.name = 'Account name is required'
          } else if (value.trim().length < 2) {
            errors.name = 'Account name must be at least 2 characters'
          } else if (value.trim().length > 100) {
            errors.name = 'Account name must be less than 100 characters'
          }
        }
        break
      
      case 'account_type_id':
        if (typeof value === 'string' && !value.trim()) {
          errors.account_type_id = 'Please select an account type'
        }
        break

      case 'balance':
        if (typeof value === 'string' && value.trim()) {
          const numValue = parseFloat(value)
          if (isNaN(numValue)) {
            errors.balance = 'Balance must be a valid number'
          } else if (numValue < -999999999.99 || numValue > 999999999.99) {
            errors.balance = 'Balance must be between -999,999,999.99 and 999,999,999.99'
          }
        }
        break

      case 'institution':
        if (typeof value === 'string' && value.trim() && value.trim().length > 100) {
          errors.institution = 'Institution name must be less than 100 characters'
        }
        break

      case 'account_number':
        if (typeof value === 'string' && value.trim()) {
          if (!/^\d{0,4}$/.test(value.trim())) {
            errors.account_number = 'Account number must be up to 4 digits only'
          }
        }
        break
    }

    return errors
  }

  const handleInputChange = (e: React.ChangeEvent<HTMLInputElement | HTMLSelectElement>) => {
    const { name, value, type } = e.target
    const fieldValue = type === 'checkbox' ? (e.target as HTMLInputElement).checked : value
    
    setFormData(prev => ({
      ...prev,
      [name]: fieldValue
    }))

    // Validate field if it's been touched
    if (touched[name]) {
      const fieldValidationErrors = validateField(name, fieldValue)
      setFieldErrors(prev => ({
        ...prev,
        ...fieldValidationErrors,
        ...(Object.keys(fieldValidationErrors).length === 0 ? { [name]: '' } : {})
      }))
    }
  }

  const handleFieldBlur = (fieldName: string) => {
    setTouched(prev => ({ ...prev, [fieldName]: true }))
    const fieldValue = formData[fieldName as keyof AccountCreate]
<<<<<<< HEAD
    const fieldValidationErrors = validateField(fieldName, fieldValue ?? '')
=======
    const fieldValidationErrors = validateField(fieldName, fieldValue)
>>>>>>> e44e0f35
    setFieldErrors(prev => ({
      ...prev,
      ...fieldValidationErrors,
      ...(Object.keys(fieldValidationErrors).length === 0 ? { [fieldName]: '' } : {})
    }))
  }

  const validateAllFields = () => {
    const allErrors: Record<string, string> = {}
    
    // Validate all fields
    Object.keys(formData).forEach(fieldName => {
      const fieldValue = formData[fieldName as keyof AccountCreate]
<<<<<<< HEAD
      const fieldErrors = validateField(fieldName, fieldValue ?? '')
=======
      const fieldErrors = validateField(fieldName, fieldValue)
>>>>>>> e44e0f35
      Object.assign(allErrors, fieldErrors)
    })

    setFieldErrors(allErrors)
    setTouched(Object.keys(formData).reduce((acc, key) => ({ ...acc, [key]: true }), {}))
    
    return Object.keys(allErrors).filter(key => allErrors[key]).length === 0
  }

  const handleSubmit = async (e: React.FormEvent) => {
    e.preventDefault()
    
    // Validate all fields
    if (!validateAllFields()) {
      setError('Please fix the validation errors above')
      return
    }

    setLoading(true)
    setError(null)

    try {
      const apiBaseUrl = import.meta.env.VITE_API_BASE_URL || 'http://localhost:8000'
      const response = await fetch(`${apiBaseUrl}/api/v1/accounts/`, {
        method: 'POST',
        headers: {
          'Content-Type': 'application/json'
        },
        body: JSON.stringify({
          ...formData,
          balance: parseFloat(formData.balance || '0').toString()
        })
      })

      if (!response.ok) {
        const errorData = await response.json()
        
        // Handle structured validation errors
        if (response.status === 422 && errorData.detail?.errors) {
          const validationErrors = errorData.detail.errors
          setError(`Validation failed: ${validationErrors.join(', ')}`)
        } else if (errorData.detail) {
          setError(typeof errorData.detail === 'string' ? errorData.detail : 'An error occurred')
        } else {
          setError(`HTTP error! status: ${response.status}`)
        }
        return
      }

      // Reset form on success
      setFormData({
        name: '',
        account_type_id: '',
        balance: '0.00',
        institution: '',
        account_number: '',
        currency: 'CAD',
        is_active: true
      })

      onSuccess()
    } catch (err) {
      setError(err instanceof Error ? err.message : 'Failed to create account')
    } finally {
      setLoading(false)
    }
  }

  const getAccountTypeIcon = (category: string, subCategory: string) => {
    if (category === 'ASSET') {
      switch (subCategory) {
        case 'cash': return '💰'
        case 'investment': return '📈'
        case 'real_estate': return '🏠'
        default: return '🏦'
      }
    } else { // LIABILITY
      switch (subCategory) {
        case 'debt': return '💳'
        default: return '📋'
      }
    }
  }

  const getSelectedAccountType = () => {
    return accountTypes.find(type => type.id === formData.account_type_id)
  }

  const getBalancePlaceholder = () => {
    const selectedType = getSelectedAccountType()
    if (selectedType?.category === 'LIABILITY') {
      return '-1000.00' // Show negative example for liabilities
    }
    return '1000.00' // Show positive example for assets
  }

  const getBalanceHelpText = () => {
    const selectedType = getSelectedAccountType()
    if (selectedType?.category === 'LIABILITY') {
      return 'Enter negative amount for money owed (e.g., -1500.00 for credit card debt)'
    } else if (selectedType?.category === 'ASSET') {
      return 'Enter positive amount for money owned (e.g., 2500.00 for checking balance)'
    }
    return null
  }

  if (loadingTypes) {
    return (
      <div className="animate-pulse">
        <div className="space-y-4">
          <div className="bg-gray-200 h-4 w-1/4 rounded"></div>
          <div className="bg-gray-200 h-12 rounded-lg"></div>
          <div className="bg-gray-200 h-4 w-1/4 rounded"></div>
          <div className="bg-gray-200 h-12 rounded-lg"></div>
        </div>
      </div>
    )
  }

  return (
    <form onSubmit={handleSubmit} className="space-y-6">
      {error && (
        <div className="bg-red-50 border border-red-200 rounded-lg p-4">
          <div className="flex items-center gap-2 text-red-800">
            <svg className="w-5 h-5" fill="none" stroke="currentColor" viewBox="0 0 24 24">
              <path strokeLinecap="round" strokeLinejoin="round" strokeWidth="2" d="M12 8v4m0 4h.01M21 12a9 9 0 11-18 0 9 9 0 0118 0z" />
            </svg>
            <span className="font-medium">Error</span>
          </div>
          <p className="text-red-700 mt-2">{error}</p>
        </div>
      )}

      <div className="grid grid-cols-1 md:grid-cols-2 gap-6">
        <div className="md:col-span-2">
          <label htmlFor="name" className="block text-sm font-medium text-gray-700 mb-2">
            Account Name *
          </label>
          <input
            type="text"
            id="name"
            name="name"
            value={formData.name}
            onChange={handleInputChange}
            onBlur={() => handleFieldBlur('name')}
            className={clsx(
              "w-full px-3 py-2 border rounded-lg focus:ring-2 transition-colors",
              fieldErrors.name && touched.name
                ? "border-red-300 focus:ring-red-500 focus:border-red-500"
                : "border-gray-300 focus:ring-blue-500 focus:border-blue-500"
            )}
            placeholder="e.g., My Primary Checking"
            required
          />
          {fieldErrors.name && touched.name && (
            <p className="mt-1 text-sm text-red-600">{fieldErrors.name}</p>
          )}
        </div>

        <div className="md:col-span-2">
          <label htmlFor="account_type_id" className="block text-sm font-medium text-gray-700 mb-2">
            Account Type *
          </label>
          <select
            id="account_type_id"
            name="account_type_id"
            value={formData.account_type_id}
            onChange={handleInputChange}
            onBlur={() => handleFieldBlur('account_type_id')}
            className={clsx(
              "w-full px-3 py-2 border rounded-lg focus:ring-2 transition-colors",
              fieldErrors.account_type_id && touched.account_type_id
                ? "border-red-300 focus:ring-red-500 focus:border-red-500"
                : "border-gray-300 focus:ring-blue-500 focus:border-blue-500"
            )}
            required
          >
            <option value="">Select an account type...</option>
            {accountTypes.map((type) => (
              <option key={type.id} value={type.id}>
                {getAccountTypeIcon(type.category, type.sub_category)} {type.name} ({type.category})
              </option>
            ))}
          </select>
          {fieldErrors.account_type_id && touched.account_type_id && (
            <p className="mt-1 text-sm text-red-600">{fieldErrors.account_type_id}</p>
          )}
        </div>

        <div>
          <label htmlFor="balance" className="block text-sm font-medium text-gray-700 mb-2">
            Initial Balance
          </label>
          <div className="relative">
            <span className="absolute left-3 top-1/2 -translate-y-1/2 text-gray-500">$</span>
            <input
              type="number"
              id="balance"
              name="balance"
              value={formData.balance}
              onChange={handleInputChange}
              onBlur={() => handleFieldBlur('balance')}
              step="0.01"
              className={clsx(
                "w-full pl-8 pr-3 py-2 border rounded-lg focus:ring-2 transition-colors",
                fieldErrors.balance && touched.balance
                  ? "border-red-300 focus:ring-red-500 focus:border-red-500"
                  : "border-gray-300 focus:ring-blue-500 focus:border-blue-500"
              )}
              placeholder={getBalancePlaceholder()}
            />
          </div>
          {fieldErrors.balance && touched.balance && (
            <p className="mt-1 text-sm text-red-600">{fieldErrors.balance}</p>
          )}
          {getBalanceHelpText() && (
            <p className="text-xs text-gray-600 mt-1">
              {getBalanceHelpText()}
            </p>
          )}
        </div>

        <div>
          <label htmlFor="currency" className="block text-sm font-medium text-gray-700 mb-2">
            Currency
          </label>
          <select
            id="currency"
            name="currency"
            value={formData.currency}
            onChange={handleInputChange}
            className="w-full px-3 py-2 border border-gray-300 rounded-lg focus:ring-2 focus:ring-blue-500 focus:border-blue-500"
          >
            <option value="CAD">🇨🇦 CAD</option>
            <option value="USD">🇺🇸 USD</option>
            <option value="EUR">🇪🇺 EUR</option>
            <option value="GBP">🇬🇧 GBP</option>
          </select>
        </div>

        <div>
          <label htmlFor="institution" className="block text-sm font-medium text-gray-700 mb-2">
            Institution
          </label>
          <input
            type="text"
            id="institution"
            name="institution"
            value={formData.institution}
            onChange={handleInputChange}
            onBlur={() => handleFieldBlur('institution')}
            className={clsx(
              "w-full px-3 py-2 border rounded-lg focus:ring-2 transition-colors",
              fieldErrors.institution && touched.institution
                ? "border-red-300 focus:ring-red-500 focus:border-red-500"
                : "border-gray-300 focus:ring-blue-500 focus:border-blue-500"
            )}
            placeholder="e.g., TD Bank, RBC"
          />
          {fieldErrors.institution && touched.institution && (
            <p className="mt-1 text-sm text-red-600">{fieldErrors.institution}</p>
          )}
        </div>

        <div>
          <label htmlFor="account_number" className="block text-sm font-medium text-gray-700 mb-2">
            Account Number (Last 4 digits)
          </label>
          <input
            type="text"
            id="account_number"
            name="account_number"
            value={formData.account_number}
            onChange={handleInputChange}
            onBlur={() => handleFieldBlur('account_number')}
            maxLength={4}
            pattern="[0-9]*"
            className={clsx(
              "w-full px-3 py-2 border rounded-lg focus:ring-2 transition-colors",
              fieldErrors.account_number && touched.account_number
                ? "border-red-300 focus:ring-red-500 focus:border-red-500"
                : "border-gray-300 focus:ring-blue-500 focus:border-blue-500"
            )}
            placeholder="1234"
          />
          {fieldErrors.account_number && touched.account_number && (
            <p className="mt-1 text-sm text-red-600">{fieldErrors.account_number}</p>
          )}
        </div>
      </div>

      <div className="flex items-center">
        <input
          type="checkbox"
          id="is_active"
          name="is_active"
          checked={formData.is_active}
          onChange={handleInputChange}
          className="w-4 h-4 text-blue-600 border-gray-300 rounded focus:ring-blue-500"
        />
        <label htmlFor="is_active" className="ml-2 text-sm text-gray-700">
          Account is active
        </label>
      </div>

      <div className="flex justify-end gap-3 pt-4 border-t">
        <button
          type="button"
          onClick={onCancel}
          className="px-4 py-2 text-gray-700 bg-white border border-gray-300 rounded-lg hover:bg-gray-50 transition-colors"
        >
          Cancel
        </button>
        <button
          type="submit"
          disabled={loading}
          className={clsx(
            'px-4 py-2 text-white bg-blue-600 rounded-lg font-medium transition-colors',
            loading 
              ? 'opacity-50 cursor-not-allowed' 
              : 'hover:bg-blue-700'
          )}
        >
          {loading ? (
            <div className="flex items-center gap-2">
              <div className="w-4 h-4 border-2 border-white/30 border-t-white rounded-full animate-spin"></div>
              Creating...
            </div>
          ) : (
            'Create Account'
          )}
        </button>
      </div>
    </form>
  )
}<|MERGE_RESOLUTION|>--- conflicted
+++ resolved
@@ -121,11 +121,8 @@
   const handleFieldBlur = (fieldName: string) => {
     setTouched(prev => ({ ...prev, [fieldName]: true }))
     const fieldValue = formData[fieldName as keyof AccountCreate]
-<<<<<<< HEAD
+
     const fieldValidationErrors = validateField(fieldName, fieldValue ?? '')
-=======
-    const fieldValidationErrors = validateField(fieldName, fieldValue)
->>>>>>> e44e0f35
     setFieldErrors(prev => ({
       ...prev,
       ...fieldValidationErrors,
@@ -139,11 +136,7 @@
     // Validate all fields
     Object.keys(formData).forEach(fieldName => {
       const fieldValue = formData[fieldName as keyof AccountCreate]
-<<<<<<< HEAD
       const fieldErrors = validateField(fieldName, fieldValue ?? '')
-=======
-      const fieldErrors = validateField(fieldName, fieldValue)
->>>>>>> e44e0f35
       Object.assign(allErrors, fieldErrors)
     })
 
