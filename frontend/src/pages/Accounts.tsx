import { useState } from 'react'
<<<<<<< HEAD
import AddAccountForm from '../components/AddAccountForm'
=======
import AccountList from '../components/AccountList'
>>>>>>> e2e1d226

type AccountView = 'list' | 'add' | 'edit'

export default function Accounts() {
  const [currentView, setCurrentView] = useState<AccountView>('list')
  const [selectedAccountId, setSelectedAccountId] = useState<string | null>(null)

  const handleAddAccount = () => {
    setCurrentView('add')
    setSelectedAccountId(null)
  }

<<<<<<< HEAD
  const handleAddAccountSuccess = () => {
    setCurrentView('list')
    // In a real app, you might want to refresh the account list here
=======
  const handleEditAccount = (accountId: string) => {
    setCurrentView('edit')
    setSelectedAccountId(accountId)
>>>>>>> e2e1d226
  }

  const handleBackToList = () => {
    setCurrentView('list')
    setSelectedAccountId(null)
  }

  return (
    <div className="p-6">
      <div className="flex items-center justify-between mb-6">
        <div className="flex items-center gap-4">
          {currentView !== 'list' && (
            <button
              onClick={handleBackToList}
              className="flex items-center gap-2 text-gray-600 hover:text-gray-900 transition-colors"
            >
              <svg className="w-5 h-5" fill="none" stroke="currentColor" viewBox="0 0 24 24">
                <path strokeLinecap="round" strokeLinejoin="round" strokeWidth="2" d="M15 19l-7-7 7-7" />
              </svg>
              Back to Accounts
            </button>
          )}
          <h1 className="text-3xl font-bold text-gray-900">
            {currentView === 'list' && 'Accounts'}
            {currentView === 'add' && 'Add Account'}
            {currentView === 'edit' && 'Edit Account'}
          </h1>
        </div>
        
        {currentView === 'list' && (
          <button
            onClick={handleAddAccount}
            className="bg-blue-600 hover:bg-blue-700 text-white px-4 py-2 rounded-lg font-medium transition-colors flex items-center gap-2"
          >
            <svg className="w-5 h-5" fill="none" stroke="currentColor" viewBox="0 0 24 24">
              <path strokeLinecap="round" strokeLinejoin="round" strokeWidth="2" d="M12 4v16m8-8H4" />
            </svg>
            Add Account
          </button>
        )}
      </div>

      <div className="bg-white rounded-lg shadow">
        {currentView === 'list' && (
          <div className="p-6">
            <AccountList onEditAccount={handleEditAccount} />
          </div>
        )}

        {currentView === 'add' && (
          <div className="p-6">
            <AddAccountForm 
              onCancel={handleBackToList}
              onSuccess={handleAddAccountSuccess}
            />
          </div>
        )}

        {currentView === 'edit' && (
          <div className="p-6">
            <p className="text-gray-600 mb-4">Edit account details.</p>
            <div className="text-sm text-gray-500">
              Edit account form will be implemented next. Selected ID: {selectedAccountId}
            </div>
          </div>
        )}
      </div>
    </div>
  )
}<|MERGE_RESOLUTION|>--- conflicted
+++ resolved
@@ -1,9 +1,6 @@
 import { useState } from 'react'
-<<<<<<< HEAD
 import AddAccountForm from '../components/AddAccountForm'
-=======
 import AccountList from '../components/AccountList'
->>>>>>> e2e1d226
 
 type AccountView = 'list' | 'add' | 'edit'
 
@@ -16,15 +13,14 @@
     setSelectedAccountId(null)
   }
 
-<<<<<<< HEAD
+  const handleEditAccount = (accountId: string) => {
+    setCurrentView('edit')
+    setSelectedAccountId(accountId)
+  }
+
   const handleAddAccountSuccess = () => {
     setCurrentView('list')
     // In a real app, you might want to refresh the account list here
-=======
-  const handleEditAccount = (accountId: string) => {
-    setCurrentView('edit')
-    setSelectedAccountId(accountId)
->>>>>>> e2e1d226
   }
 
   const handleBackToList = () => {
